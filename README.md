--- conflicted
+++ resolved
@@ -28,21 +28,6 @@
 ### Utility Role
 - **discovery**: provides a convenient method to generate compatible host_vars that capture the state of an existing system.
 
-<<<<<<< HEAD
-- System packages: Installed via native package managers (APT, Pacman, Homebrew)
-- User packages: Installed to user home directories (npm, cargo, go)
-- macOS Homebrew: Managed under ansible user account
-
-**Container Usage**: Security hardening disables IP forwarding. Enable for Docker/Kubernetes:
-
-```yaml
-hardening:
-  os_hardening_enabled: true
-  sysctl_overwrite:
-    net.ipv4.ip_forward: 1 # Required for Docker/Kubernetes
-```
-=======
->>>>>>> dc310ca5
 
 ## Installation
 
@@ -67,236 +52,7 @@
 
 ## Variable Reference
 
-<<<<<<< HEAD
-### Domain-Wide Configuration
-```yaml
-domain_timezone: "America/New_York"    # IANA timezone
-domain_locale: "en_US.UTF-8"          # System locale
-domain_language: "en_US.UTF-8"        # System language
-domain_timesync:
-  enabled: true                       # Enable NTP sync
-  servers: ["pool.ntp.org"]           # NTP servers
-```
-
-### Host-Specific Configuration
-```yaml
-host_hostname: "web01"                # System hostname
-host_update_hosts: true               # Update /etc/hosts
-
-host_services:
-  enable: [nginx, postgresql]         # Enable services
-  disable: [apache2, sendmail]        # Disable services
-  mask: [snapd, telenet]              # Mask services
-
-host_modules:
-  load: [br_netfilter, overlay]       # Load modules
-  blacklist: [pcspkr, nouveau]       # Blacklist modules
-```
-
-### Package Management
-```yaml
-packages:
-  present:
-    all:
-      Ubuntu: [git, curl, vim]
-      Debian: [git, curl, vim]
-    group:
-      Ubuntu: [nginx, postgresql]
-    host:
-      Ubuntu: [redis-server]
-
-apt:
-  proxy: ""
-  no_recommends: false
-  unattended_upgrades:
-    enabled: false
-
-apt_repositories_host:
-  Ubuntu:
-    - name: nodejs
-        types: [deb]
-        uris: "https://deb.nodesource.com/node_20.x"
-        suites: ["nodistro"]
-        components: [main]
-        signed_by: "https://deb.nodesource.com/gpgkey/nodesource.gpg.key"
-  unattended_upgrades:
-    enabled: true
-  system_upgrade:
-    enable: false
-    type: "safe"                     # Options: safe, dist, full, yes
-
-# Pacman Configuration (Arch Linux)
-pacman:
-  proxy: ""                          # Pacman proxy URL
-  no_confirm: false                  # Skip confirmation prompts
-  multilib:
-    enabled: false                   # Enable 32-bit packages
-  enable_aur: false                  # Enable AUR with paru
-
-# macOS Configuration
-macosx:
-  updates:
-    auto_check: true
-    auto_download: true
-  gatekeeper:
-    enabled: true
-  system_preferences:
-    natural_scroll: true
-    measurement_units: "Inches"
-    use_metric: false
-    show_all_extensions: false
-  airdrop:
-    ethernet_enabled: false
-
-# Homebrew Configuration (macOS)
-homebrew:
-  cleanup_cache: true
-  taps: [homebrew/cask-fonts]
-manage_casks:
-  Darwin:
-    - name: visual-studio-code
-      state: present
-    - name: docker
-      state: present
-```
-
-### User Configuration
-```yaml
-users:
-  - name: developer
-    password: "{{ vault_developer_password }}"
-    groups: [sudo, docker]
-    shell: /bin/bash
-    ssh_keys:
-      - key: "ssh-ed25519 AAAAC3NzaC1lZDI1NTE5..."
-        comment: "developer@workstation"
-        state: present
-    git:
-      user_name: "Developer Name"
-      user_email: "developer@company.com"
-      editor: "nvim"
-    nodejs:
-      packages: [typescript, eslint, "@vue/cli"]
-    rust:
-      packages: [ripgrep, bat, fd-find]
-    go:
-      packages: [github.com/charmbracelet/glow@latest]
-    neovim:
-      enabled: true
-    dotfiles:
-      enable: true
-      repository: "https://github.com/developer/dotfiles"
-      branch: main
-      dest: ".dotfiles"
-```
-
-### Security Configuration
-```yaml
-firewall:
-  enabled: true
-  prevent_ssh_lockout: true
-  rules:
-    - rule: allow
-      port: 22
-      protocol: tcp
-    - rule: allow
-      port: 80,443
-      protocol: tcp
-      comment: "Web services"
-    - rule: allow
-      from_ip: 192.168.1.0/24
-      port: 3000
-      protocol: tcp
-
-fail2ban:
-  enabled: true
-  bantime: "10m"
-  findtime: "10m"
-  maxretry: 5
-  jails:
-    - name: sshd
-      enabled: true
-      maxretry: 3
-      bantime: "1h"
-```
-
-### Alternative Package Systems
-```yaml
-snap:
-  remove_completely: false           # Don't remove snapd
-snap_packages:
-  - name: code
-    state: present
-  - name: unwanted-snap
-    state: absent
-
-flatpak:
-  enabled: true
-  flathub: true                      # Enable Flathub
-  method: system                     # System-wide install
-flatpak_packages:
-  - name: org.gimp.GIMP
-    state: present
-  - name: com.spotify.Client
-    state: present
-```
-
-### System Configuration
-```yaml
-journal:
-  configure: true
-  max_size: "500M"
-  max_retention: "30d"
-  compress: true
-  forward_to_syslog: false
-
-host_security:
-  hardening_enabled: true           # Enable OS hardening
-  ssh_hardening_enabled: true      # Enable SSH hardening
-```
-
-## Role Usage Patterns
-
-### System Orchestration
-Use `configure_system` for complete infrastructure setup:
-```yaml
-- hosts: all
-  become: true
-  roles:
-    - wolskies.infrastructure.configure_system
-```
-
-### Selective Role Usage
-Apply specific functionality as needed:
-```yaml
-- hosts: web_servers
-  become: true
-  roles:
-    - wolskies.infrastructure.os_configuration
-    - wolskies.infrastructure.manage_packages
-    - wolskies.infrastructure.manage_security_services
-
-- hosts: development_machines
-  become: true
-  roles:
-    - wolskies.infrastructure.nodejs
-    - wolskies.infrastructure.rust
-    - wolskies.infrastructure.neovim
-```
-
-### User Configuration
-Configure user accounts with their preferences:
-```yaml
-- hosts: all
-  become: true
-  roles:
-    - wolskies.infrastructure.configure_users
-```
-
-The role automatically iterates over the `users` list from your inventory.
-=======
 A complete list of variables and their default values is provided in defaults/main.yml
->>>>>>> dc310ca5
 
 ## Dependencies and Credits
 
@@ -332,85 +88,4 @@
 - **Platform-Specific**:
   - **macOS**: Xcode Command Line Tools
   - **Arch Linux**: `base-devel` group for AUR support
-  - **Debian/Ubuntu**: `python3-debian` for repository management
-<<<<<<< HEAD
-
-## Development
-
-This collection uses modern Python tooling for development:
-
-- **uv**: Fast Python package manager
-- **just**: Command runner (modern Make alternative)
-- **molecule**: Role testing with Docker
-- **ansible-lint**: Linting
-- **pytest**: Unit testing
-
-### Prerequisites
-
-Before setting up the development environment, ensure you have:
-
-1. **Python 3.13+** installed
-2. **Docker** installed and running (required for molecule tests)
-3. **just** - Command runner (see: https://github.com/casey/just#installation)
-4. **uv** - Python package manager
-
-### Setup Development Environment
-
-```bash
-# 1. Install uv (if not already installed)
-curl -LsSf https://astral.sh/uv/install.sh | sh
-
-# 2. Install just (if not already installed)
-# Linux/macOS:
-curl --proto '=https' --tlsv1.2 -sSf https://just.systems/install.sh | bash -s -- --to ~/.local/bin
-# Or use your package manager (Arch: pacman -S just, macOS: brew install just)
-
-# 3. Clone and initialize the project
-git clone https://github.com/wolskinet/ansible-infrastructure
-cd ansible-infrastructure
-just init
-# This will:
-# - Install all Python dependencies via uv
-# - Set up pre-commit hooks
-
-# 4. View available commands
-just --list
-```
-
-### Common Development Tasks
-
-```bash
-# Run linters
-just lint-all
-
-# Run tests
-just test
-
-# Run molecule tests for a role
-just molecule-test <role-name>
-
-# Build collection
-just build
-
-# Generate documentation
-just docs-build
-```
-
-## Testing and Validation
-
-The collection includes comprehensive testing:
-- **Molecule tests** for individual roles
-- **CI/CD integration** with GitLab
-- **Cross-platform validation** on Ubuntu, Debian, Arch Linux
-- **VM-based end-to-end testing** with multi-VM test matrix
-
-For local testing:
-```bash
-# Test individual role
-just molecule-test <role-name>
-
-# Run collection-wide tests
-just test
-```
-=======
->>>>>>> dc310ca5
+  - **Debian/Ubuntu**: `python3-debian` for repository management